--- conflicted
+++ resolved
@@ -16,9 +16,6 @@
     text: "Supporters",
     link: "/sponsors/",
   },
-<<<<<<< HEAD
-
-=======
   {
     text: "Conference Venue",
     link: "/#venue",
@@ -27,7 +24,6 @@
     text: "Forum Venue",
     link: "/os-ai-strategy-forum/#venue",
   },
->>>>>>> bd51f33d
   // {
   //   text: "FAQ",
   //   link: "/faq/",
