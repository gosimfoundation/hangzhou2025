--- conflicted
+++ resolved
@@ -1,5 +1,4 @@
 {
-<<<<<<< HEAD
     "categories": [
         {
             "name": "All",
@@ -38,7 +37,7 @@
             "name": "Baosong Yang",
             "description": "Research Engineer at Alibaba Tongyi Lab",
             "full_description": "Qwen",
-            "image": "baosong-yang.png",
+            "image": "generic-profile.png",
             "org": "Alibaba Tongyi Lab"
         },
         {
@@ -385,680 +384,4 @@
             "org": "BAAI FlagGem"
         }
     ]
-=======
-  "categories": [
-    {
-      "name": "All",
-      "id": "all"
-    },
-    {
-      "name": "AI Model",
-      "id": "ai-model"
-    },
-    {
-      "name": "AI Infra",
-      "id": "ai-infra"
-    },
-    {
-      "name": "AI Apps",
-      "id": "ai-apps"
-    },
-    {
-      "name": "Embodied AI",
-      "id": "embodied-ai"
-    }
-  ],
-  "speakers": [
-    {
-      "id": "alexy-khrabrov",
-      "tag": "ai-apps",
-      "name": "Alexy Khrabrov",
-      "roleOrg": "AI Community Architect at Neo4j",
-      "bio": "Alexy Khrabrov is the AI Community Architect at Neo4j, the category-defining Graph database company. Alexy is the founding Chair of Open-Source Science at NumFOCUS, and a cofounder of the AI Alliance. Alexy was the founding Chair of the Generative AI Commons at the Linux Foundation for AI and Data (LFAI) and now represents Neo4j at LFAI.  Alexy is the founder and organizer of Bay Area AI and AI Agent SF meetups, as well as the Scale/Data/AI By the Bay conferences, the independent OSS AI conference running since 2013.\r\n\r\nPreviously, Alexy was the Director of Open-Source Science at IBM Research, a Technical Ecosystem Development Lead at IBM Quantum, Chief Scientist at Nitro, an Australian public company, a software engineer at Amazon, and a co-founder and engineer at several Bay Area startups. Dr. Khrabrov is an experienced community steward, founder and organizer, having created and run multiple meetups and open-source conferences in San Francisco Bay Area and around the world. Dr. Khrabrov's work is focused in community stewardship building distributed systems for AI applications, functional programming, and OSS ecosystems. Alexy cofounded the IEEE Open-Source Science Symposium, Scale, Data, and AI By the Bay conferences, and the Bay Area AI meetup, the longest-running and deepest technical AI meetup in the world.",
-      "image": "alexy-khrabrov.jpg",
-      "org": "Neo4j",
-      "role": "AI Community Architect",
-      "socialLinks": {
-        "mastodon": "undefined",
-        "twitter": "chiefscientist",
-        "github": "alexy",
-        "linkedin": "in/chiefscientist",
-        "website": "chiefscientist.org"
-      },
-      "status": "New",
-      "draft": false
-    },
-    {
-      "id": "baosong-yang",
-      "tag": "ai-model",
-      "name": "Baosong Yang",
-      "roleOrg": "Research Engineer at Alibaba Tongyi Lab",
-      "bio": "Baosong Yang is a Scientist at Alibaba's Tongyi Lab, where he leads efforts to enhance the multilingual capabilities of the Qwen series models, including Qwen, Qwen-QwQ, Qwen-Audio, and Qwen-Omni. His team is also responsible for developing Alibaba's machine translation system, which is utilized over 1.7 billion times each day. Baosong earned his Ph.D. from the NLP2CT Lab at the University of Macau, specializing in multilingualism within the field of natural language processing (NLP). He has authored over 50 papers in prestigious NLP and AI journals and conferences, such as ACL, EMNLP, AAAI, and NeurIPS.",
-      "image": "baosong-yang.png",
-      "org": "Alibaba Tongyi Lab",
-      "role": "Scientist at Alibaba's Tongyi Lab",
-      "socialLinks": {
-        "mastodon": "undefined",
-        "twitter": "undefined",
-        "github": "undefined",
-        "linkedin": "undefined",
-        "website": "https://baosongyang.site/"
-      },
-      "status": "New",
-      "draft": false
-    },
-    {
-      "id": "chao-jia",
-      "tag": "ai-model",
-      "name": "Chao Jia",
-      "roleOrg": "Vice President of Mianbi Intelligence",
-      "bio": "",
-      "image": "chao-jia.png",
-      "org": "miniCPM"
-    },
-    {
-      "id": "cheng-chi",
-      "tag": "embodied-ai",
-      "name": "Cheng Chi",
-      "roleOrg": "Researcher at BAAI",
-      "bio": "I am a researcher at the Beijing Academy of Artificial Intelligence (BAAI), focusing on embodied AI. My work explores large-scale multimodal models and cognitive architectures to enhance the perception, reasoning, and control capabilities of embodied AI systems.",
-      "image": "cheng-chi.jpeg",
-      "org": "Beijing Academy of Artificial Intelligence",
-      "role": "Researcher",
-      "socialLinks": {
-        "mastodon": "undefined",
-        "twitter": "undefined",
-        "github": "undefined",
-        "linkedin": "undefined",
-        "website": "https://chicheng123.github.io/"
-      },
-      "status": "New",
-      "draft": false
-    },
-    {
-      "id": "chi-wang",
-      "tag": "ai-apps",
-      "name": "Chi Wang",
-      "roleOrg": "Research Scientist at Google DeepMind",
-      "bio": "Chi created AG2 (formerly known as AutoGen), the open-source AgentOS to support agentic AI, and its parent open-source project FLAML, a fast library for AutoML & tuning. He has received multiple awards such as best paper of ICLR’24 LLM Agents Workshop, Open100, and SIGKDD Data Science/Data Mining PhD Dissertation Award. Chi runs the AG2 community with 20K+ members.",
-      "image": "chi-wang.png",
-      "org": "Google DeepMind",
-      "role": "Research Scientist",
-      "socialLinks": {
-        "mastodon": "undefined",
-        "twitter": "Chi_Wang_",
-        "github": "sonichi",
-        "linkedin": "chi-wang-autogen",
-        "website": "undefined"
-      },
-      "status": "New",
-      "draft": false
-    },
-    {
-      "id": "diego-rojas",
-      "tag": "ai-model",
-      "name": "Diego Rojas",
-      "roleOrg": "Research Engineer at Zhipu.AI",
-      "bio": "Going Beyond Tokens for Code Large Language Models",
-      "image": "diego-rojas.jpeg",
-      "org": "Zhipu.AI"
-    },
-    {
-      "id": "elie-bakouch",
-      "tag": "ai-model",
-      "name": "Elie Bakouch",
-      "roleOrg": "Research Engineer at Hugging Face",
-      "bio": "Research Engineer focus on training LLMs at Hugging Face",
-      "image": "elie-bakouch.jpeg",
-      "org": "Hugging Face",
-      "role": "Research Engineer",
-      "socialLinks": {
-        "mastodon": "undefined",
-        "twitter": "https://x.com/eliebakouch",
-        "github": "https://github.com/eliebak",
-        "linkedin": "https://www.linkedin.com/in/eliebak/",
-        "website": "https://huggingface.co/eliebak"
-      },
-      "status": "New",
-      "draft": false
-    },
-    {
-      "id": "fan-wang",
-      "tag": "embodied-ai",
-      "name": "Fan Wang",
-      "roleOrg": "Researcher at the Embodied AI Center, AIRS",
-      "bio": "Mr. Fan Wang is currently a Researcher at the Embodied AI Center, Shenzhen Institute of Artificial Intelligence and Robotics for Society. Previously, he served as a Distinguished Architect at Baidu Inc. He has authored over 30 peer-reviewed publications in top-tier conferences and journals, with seminal contributions spanning reinforcement learning, large language models (LLMs), and AI-driven bio-computing. His current research focuses on developing general-purpose foundation models and self-learning agents for next-generation embodied AI systems.",
-      "image": "fan-wang.jpg",
-      "org": "ARIS",
-      "role": "Researcher",
-      "socialLinks": {
-        "mastodon": "undefined",
-        "twitter": "undefined",
-        "github": "https://github.com/airs-cuhk/airsoul",
-        "linkedin": "undefined",
-        "website": "https://scholar.google.com/citations?user=vgFErZQAAAAJ&hl=en"
-      },
-      "status": "New",
-      "draft": false
-    },
-    {
-      "id": "greg-schoeninger",
-      "tag": "ai-infra",
-      "name": "Greg Schoeninger",
-      "roleOrg": "CEO at Oxen.ai",
-      "bio": "Founder and CEO of Oxen.ai, former IBM Watson. Have been training language models for over a decade. ",
-      "image": "greg-schoeninger.jpeg",
-      "org": "Oxen.ai",
-      "role": "CEO",
-      "socialLinks": {
-        "mastodon": "undefined",
-        "twitter": "https://x.com/gregschoeninger",
-        "github": "undefined",
-        "linkedin": "https://github.com/gschoeni",
-        "website": "https://www.oxen.ai/blog"
-      },
-      "status": "New",
-      "draft": false
-    },
-    {
-      "id": "guang-liu",
-      "tag": "ai-model",
-      "name": "Guang Liu",
-      "roleOrg": "Head of OpenSeek",
-      "bio": "Guang Liu, Technical Lead at BAAI's Data Research Team, directs the OpenSeek project. He is the architect behind the Aquila large language model series and the Infinity dataset family. His current research centers on Agentic Data Systems, innovating synthetic data generation for next-generation AI training.",
-      "image": "guang-liu.jpg",
-      "org": "BAAI",
-      "role": "Technical Lead of Data Research Team",
-      "socialLinks": {
-        "mastodon": "undefined",
-        "twitter": "undefined",
-        "github": "https://github.com/zacliu2023",
-        "linkedin": "undefined",
-        "website": "https://huggingface.co/ZacLiu"
-      },
-      "status": "New",
-      "draft": false
-    },
-    {
-      "id": "guilherme-penedo",
-      "tag": "ai-model",
-      "name": "Guilherme Penedo",
-      "roleOrg": "ML Research Engineer at Hugging Face",
-      "bio": "Previously a member of the Falcon team, where he was in charge of creating the pretraining dataset for the first iteration of the Falcon LLM: RefinedWeb, Guilherme is now a member of the Hugging Face Science Team, where he works on improving pretraining datasets and led the FineWeb and FineWeb2 projects, two large scale datasets for LLM pretraining. More recently, he's been involved in Open-R1, Hugging Face's fully open effort to replicate the DeepSeek-R1 model.",
-      "image": "guilherme-penedo.jpg",
-      "org": "Hugging Face",
-      "role": "ML Research Engineer",
-      "socialLinks": {
-        "mastodon": "undefined",
-        "twitter": "https://x.com/gui_penedo",
-        "github": "https://github.com/guipenedo",
-        "linkedin": "https://www.linkedin.com/in/guilhermepenedo",
-        "website": "undefined"
-      },
-      "status": "New",
-      "draft": false
-    },
-    {
-      "id": "guohao-li",
-      "tag": "ai-apps",
-      "name": "Guohao Li",
-      "roleOrg": "Founder of Camel-AI.org",
-      "bio": "",
-      "image": "guohao-li.png",
-      "org": "Camel.ai"
-    },
-    {
-      "id": "han-xiao",
-      "tag": "ai-apps",
-      "name": "Han Xiao",
-      "roleOrg": "Founder & CEO of JinA AI",
-      "bio": "",
-      "image": "han-xiao.png",
-      "org": "Jina.ai"
-    },
-    {
-      "id": "huy-hoang-ha",
-      "tag": "ai-model",
-      "name": "Huy Hoang Ha",
-      "roleOrg": "LLM Researcher",
-      "bio": "Rex is a master’s student specializing in the Application of AI for Healthcare at Université Grenoble Alpes, France. His research focuses on developing a large language model (LLM) to assist clinicians while minimizing hallucinations. With a background in pharmacy, Rex is dedicated to bridging the gap between AI and domain-specific challenges in healthcare.\r\n\r\nRex is also a research scientist at Menlo Research, an open weights and data AI lab dedicated to optimizing intelligence per watt. At Menlo Research, he is working on early fusion speech models, enhancing their capabilities for low-resource languages and integration within robotic embodiments.",
-      "image": "huy-hoang-ha.jpg",
-      "org": "Menlo Research",
-      "role": "LLM Researcher",
-      "socialLinks": {
-        "mastodon": "undefined",
-        "twitter": "https://x.com/HaHoang411",
-        "github": "https://github.com/hahuyhoang411",
-        "linkedin": "https://www.linkedin.com/in/hoanghavn/",
-        "website": "https://menlo.ai/blog"
-      },
-      "status": "New",
-      "draft": false
-    },
-    {
-      "id": "jason-li",
-      "tag": "ai-model",
-      "name": "Jason Li",
-      "roleOrg": "Senior VP at CSDN",
-      "bio": "Jason Li, Senior Vice President of CSDN, Chief Technical Expert of Boolan, Chairman of Machine Learning Summit (ML-Summit) , and member of the ISO-C++ Standard Committee. He has rich experience and in-depth research in artificial intelligence, software architecture and product innovation. In recent years, he has mainly focused on the application of artificial intelligence methods centered around large language models. He proposed the \"ParaShift Cube\" for technological product innovation, and his related research and speeches have attracted strong attention from the industry. He provides high-end product innovation and technology strategy consulting services for well-known brands, including many Fortune Global 500 companies. He has been awarded the Microsoft Most Valuable Professional (MVP), Microsoft Regional Director and Tencent Most Valuable Professional (TVP) and other industry honorary titles for many times. He is a popular lecturer at many tech conferences and has taught a wide range of courses, including AI, software design, influencing more than one million technical professionals. He is also a serial entrepreneur who has founded well-known technology companies such as SoftCompass, SlideIdea, and Boolan.",
-      "image": "jason-li.png",
-      "org": "CSDN",
-      "role": "Senior Vice President",
-      "socialLinks": {
-        "mastodon": "undefined",
-        "twitter": "undefined",
-        "github": "undefined",
-        "linkedin": "https://www.linkedin.com/in/jianzhongli/",
-        "website": "undefined"
-      },
-      "status": "New",
-      "draft": false
-    },
-    {
-      "id": "ke-bao",
-      "tag": "ai-infra",
-      "name": "Ke Bao",
-      "roleOrg": "Member of LMSYS Org",
-      "bio": "Member of LMSYS Org, Core Contributor to SGLang",
-      "image": "ke-bao.jpeg",
-      "org": "LMSYS Org",
-      "role": "Member",
-      "socialLinks": {
-        "mastodon": "undefined",
-        "twitter": "https://x.com/ispobaoke",
-        "github": "https://github.com/ispobock",
-        "linkedin": "https://www.linkedin.com/in/kebao/",
-        "website": "undefined"
-      },
-      "status": "New",
-      "draft": false
-    },
-    {
-      "id": "markus-tavenrath",
-      "tag": "ai-infra",
-      "name": "Markus Tavenrath",
-      "roleOrg": "Principal Engineer Developer Technology at NVIDIA",
-      "bio": "Markus Tavenrath studied computer science with a focus on computer graphics at RWTH Aachen University. This academic background provided a solid foundation for his career in the technology industry.\r\n\r\nIn 2008, Markus joined NVIDIA, where he began working on real-time ray tracing on GPUs. Over the years, he has contributed to performance optimization for ray tracing, scene graphs, OpenGL, WebGL, Vulkan, and AI. His work has played a role in advancing these technologies.\r\n\r\nMarkus is also a co-founder of the Vulkan-Hpp project, which has been beneficial to the Vulkan community. His efforts have helped improve the use and implementation of Vulkan.\r\n\r\nRecently, Markus was elected as the Chair of the ML Council at Khronos. In this role, he helps coordinate and support AI and machine learning initiatives within the Khronos group. His election to this position reflects his expertise and leadership qualities.\r\n\r\nMarkus Tavenrath is a dedicated professional whose contributions have positively impacted the technological landscape at NVIDIA and beyond.",
-      "image": "markus-tavenrath.jpg",
-      "org": "NVIDIA",
-      "role": "Principal Engineer Developer Technology",
-      "socialLinks": {
-        "mastodon": "undefined",
-        "twitter": "undefined",
-        "github": "undefined",
-        "linkedin": "https://www.linkedin.com/in/markus-tavenrath",
-        "website": "undefined"
-      },
-      "status": "New",
-      "draft": false
-    },
-    {
-      "id": "martino-russi",
-      "tag": "embodied-ai",
-      "name": "Martino Russi",
-      "roleOrg": "Embodied Robotics Engineer at Hugging Face",
-      "bio": "Aspiring mad scientist, trying to create this generation's Pinocchio.  My background is interdisciplinary, spanning neuroscience, AI and robotics. My goal is to make embodied intelligence affordable for everyone.",
-      "image": "martino-russi.jpeg",
-      "org": "Hugging Face",
-      "role": "Embodied robotics engineer",
-      "socialLinks": {
-        "mastodon": "undefined",
-        "twitter": "https://twitter.com/NepYope",
-        "github": "https://github.com/nepyope/",
-        "linkedin": "https://www.linkedin.com/in/martino-russi-a822081bb",
-        "website": "undefined"
-      },
-      "status": "New",
-      "draft": false
-    },
-    {
-      "id": "matt-white",
-      "tag": "ai-infra",
-      "name": "Matt White",
-      "roleOrg": "GM of AI of Linux Foundation",
-      "bio": "Pytorch",
-      "image": "matt-white.png",
-      "org": "Pytorch"
-    },
-    {
-      "id": "min-zhang",
-      "tag": "embodied-ai",
-      "name": "Min Zhang",
-      "roleOrg": "EU Director of Unitree Robotics",
-      "bio": "Min Zhang, EU Director of Unitree Robotics\r\n\r\nUnitree Robotics is a world-renowned civilian robotics company, which is focusing on the R&D, production, and sales of consumer and industry-class high-performance general-purpose legged and humanoid robots, six-axis manipulators, and so on. Unitree Robotics has been invited to attend the 2021 CCTV Spring Festival Gala, the opening ceremony of Winter Olympic 2022, the 2023 Super Bowl, The 19th Asian Games and The 4th Asian Para Games, and has been interviewed and reported by CCTV, BBC and other well-known media for many times. Unitree Robotics is the world's first company to start public retail of high-performance quadruped robots, and the first to achieve industry landing, with global sales leading over the years.\r\nUnitree has excellent leadership in core robot parts, motion control, robot sensing and other comprehensive fields\r\nUnitree attaches great importance to independent research and development and technological innovation, fully self-researching key core robot components such as motors, reducers, controllers, LIDAR and high-performance perception and motion control algorithms, integrating the entire robotics industry chain, and reaching global technological leadership in the field of quadruped robots. At present, we have applied for more than 180 domestic patents and granted more than 150 patents all over the world.",
-      "image": "min-zhang.png",
-      "org": "Unitree Robotics",
-      "role": "EU Director ",
-      "socialLinks": {
-        "mastodon": "undefined",
-        "twitter": "https://twitter.com/UnitreeRobotics",
-        "github": "https://github.com/unitreerobotics",
-        "linkedin": "https://www.linkedin.com/company/unitreerobotics",
-        "website": "https://www.unitree.com/en/"
-      },
-      "status": "New",
-      "draft": false
-    },
-    {
-      "id": "philipp-oppermann",
-      "tag": "embodied-ai",
-      "name": "Philipp Oppermann",
-      "roleOrg": "Dora Project Lead",
-      "bio": "Philipp Oppermann is a freelance Rust developer from Germany. He is working on the Dora robotic framework and on various projects related to operating system development in Rust. Philipp is the author of the \"Writing an OS in Rust\" blog and the main editor of the \"This Month in Rust OSDev\" newsletter.",
-      "image": "philipp-oppermann.jpeg",
-      "org": "DORA+Zenoh",
-      "role": "-",
-      "socialLinks": {
-        "mastodon": "undefined",
-        "twitter": "undefined",
-        "github": "phil-opp",
-        "linkedin": "undefined",
-        "website": "https://os.phil-opp.com"
-      },
-      "status": "New",
-      "draft": false
-    },
-    {
-      "id": "rik-arends",
-      "tag": "ai-apps",
-      "name": "Rik Arends",
-      "roleOrg": "Co-Founder of Makepad",
-      "bio": "With 20+ years’ experience as a C/C++, JavaScript and more recently Rust developer, I've always been excited by using computation for visuals and audio. For this to work you need performance, and a smooth workflow enabled by the right tooling. After having everything I wanted with C except stable code I moved to JavaScript and web technologies. However, this never got to the point of being able to make fast applications that use modern CPU and GPU power. Now with Rust we have a new chance. I've been an entrepreneur my entire life building VJ software in the 00's, then web UI technology and web IDEs with Cloud9, and am now reimagining the developer workflow in Rust with Makepad. And lately how to leverage AI to write Rust and UI code.\r\n",
-      "image": "rik-arends.png",
-      "org": "Makepad",
-      "role": "Founder",
-      "socialLinks": {
-        "mastodon": "undefined",
-        "twitter": "rikarends",
-        "github": "makepad/makepad",
-        "linkedin": "arendsrik",
-        "website": "makepad.nl"
-      },
-      "status": "New",
-      "draft": false
-    },
-    {
-      "id": "sebastien-crozet",
-      "tag": "ai-infra",
-      "name": "Sebastien Crozet",
-      "roleOrg": "Co-founder and CTO Foresight Mining Software Corporation",
-      "bio": "WGMath",
-      "image": "sebastien-crozet.jpeg",
-      "org": "WGMath"
-    },
-    {
-      "id": "shiwei-liu",
-      "tag": "ai-model",
-      "name": "Shiwei Liu",
-      "roleOrg": "Royal Society Newton International Fellow",
-      "bio": "Shiwei Liu is a Royal Society Newton International Fellow at the University of Oxford. He will join Max Planck Institute for Intelligent Systems as a group leader and ELLIS Institute Tubingen as a PI. He previously served as a Postdoctoral Fellow at the University of Texas at Austin. He obtained his Ph.D. with Cum Laude from Eindhoven University of Technology in 2022. His research focuses on leveraging, understanding, and expanding the role of sparsity and low-rank approximations in neural networks, whose impacts span many important topics, such as efficient training/inference/transfer of large-foundation models, robustness and trustworthiness, and generative AI. He received two Rising Star Awards from KAUST and the Conference on Parsimony and Learning (CPAL). ",
-      "image": "shiwei-liu.jpg",
-      "org": "University of Oxford",
-      "role": "Royal Society Newton International Fellow",
-      "socialLinks": {
-        "mastodon": "undefined",
-        "twitter": "https://x.com/Shiwei_Liu66",
-        "github": "undefined",
-        "linkedin": "undefined",
-        "website": "https://shiweiliuiiiiiii.github.io/"
-      },
-      "status": "New",
-      "draft": false
-    },
-    {
-      "id": "siao-liu",
-      "tag": "embodied-ai",
-      "name": "Siao Liu",
-      "roleOrg": "Researcher at BAAI",
-      "bio": "Siao Liu is a fifth-year Ph.D. Candidate at Academy for Engineering and Technology of Fudan University. As a part of the Multi-agent robotic systems lab, Siao is advised by Prof. Zhongxue Gan (Former Chief Scientist for ABB Group). His main research directions include multimodal learning, skill learning, visual reinforcement learning and embodied AI. He have published 10+ papers at the reputable journals and top international conferences, including ICCV、ECCV、CVPR、ACM-MM and TII. In the third quarter of 2025, Siao will serve as a scientific researcher in Embodied Large Model Department of Beijing Academy of Artificial Intelligence (BAAI), lead a portion of the  VLA projects.",
-      "image": "siao-liu.jpg",
-      "org": "Beijing Academy of Artificial Intelligence",
-      "role": "Researcher",
-      "socialLinks": {
-        "mastodon": "undefined",
-        "twitter": "undefined",
-        "github": "undefined",
-        "linkedin": "undefined",
-        "website": "undefined"
-      },
-      "status": "New",
-      "draft": false
-    },
-    {
-      "id": "sirui-hong",
-      "tag": "ai-apps",
-      "name": "Sirui Hong",
-      "roleOrg": "Co-Founder of OpenManus",
-      "bio": "Sirui Hong is currently the technical leader of NLP/AIGC Algorithms at DeepWisdom (MetaGPT), responsible for algorithm research and development. She has experience in NLP, automated complex data analysis, and intelligent multi-agent system design. She won the NeurIPS 2019 AutoDL Competition (NLP track), authored the MetaGPT paper (ICLR 2024 Oral) and Data Interpreter paper, and co-authored the AFLOW paper (ICLR 2025 Oral). She is a core contributor to OpenManus. Her research has been published in TPAMI and ICLR, with current interests in enhancing large language models, advanced code generation, and multi-agent performance optimization.",
-      "image": "sirui-hong.jpg",
-      "org": "OpenManus",
-      "role": "Technical Leader",
-      "socialLinks": {
-        "mastodon": "undefined",
-        "twitter": "undefined",
-        "github": "undefined",
-        "linkedin": "undefined",
-        "website": "https://scholar.google.com/citations?user=O-yMFdUAAAAJ&hl"
-      },
-      "status": "New",
-      "draft": false
-    },
-    {
-      "id": "tbd",
-      "tag": "ai-apps",
-      "name": "Speaker to be Announced",
-      "roleOrg": "",
-      "bio": "Speaker to be announced soon",
-      "image": "generic-profile.png",
-      "org": ""
-    },
-    {
-      "id": "tianyu-chen",
-      "tag": "ai-model",
-      "name": "Tianyu Chen",
-      "roleOrg": "Ph.D Candidate at Peking University",
-      "bio": "Tianyu Chen is a fifth-year Ph.D. candidate in the School of Computer Science at Peking University, advised by Prof. Tao Xie. He has published four first-author papers in top-tier AI, software engineering conferences and journals, e.g., ACL, ICLR, and TOSEM. His research centers on AI for Software Engineering, Security, and program formal verification via Large Language Models (LLMs). He was a research intern at Huawei Cloud for two years and at Microsoft Research Asia (MSRA) for one year. At MSRA, he contributed to automated Verus verification.",
-      "image": "tianyu-chen.jpeg",
-      "org": "Peking University",
-      "role": "Ph.D Candidate",
-      "socialLinks": {
-        "mastodon": "undefined",
-        "twitter": "undefined",
-        "github": "undefined",
-        "linkedin": "undefined",
-        "website": "https://scholar.google.com/citations?user=qLLb65kAAAAJ&hl=zh-CN"
-      },
-      "status": "New",
-      "draft": false
-    },
-    {
-      "id": "ville-kuosmanen",
-      "tag": "embodied-ai",
-      "name": "Ville Kuosmanen",
-      "roleOrg": "Founder at Voyage Robotics",
-      "bio": "Ville is the founder of Voyage Robotics, a London-based Embodied AI startup.\r\n\r\nVille's recent open-source contributions focus on improving the capabilities and usability of open source robot AI, with a particular focus on tooling and fine-tuning around large VLA robotics foundation models, as well as spreading knowledge on the topic through a \"build in public\" lens.",
-      "image": "ville-kuosmanen.jpg",
-      "org": "Voyage Robotics",
-      "role": "Founder",
-      "socialLinks": {
-        "mastodon": "undefined",
-        "twitter": "https://x.com/VilleKuosmanen",
-        "github": "https://github.com/villekuosmanen",
-        "linkedin": "https://www.linkedin.com/in/ville-kuosmanen-891889154/",
-        "website": "https://villekuosmanen.com/"
-      },
-      "status": "New",
-      "draft": false
-    },
-    {
-      "id": "wei-jia",
-      "tag": "ai-model",
-      "name": "Wei Jia",
-      "roleOrg": "Director at Zhipu AI",
-      "bio": "",
-      "image": "generic-profile.png",
-      "org": "Zhipu"
-    },
-    {
-      "id": "xin-dong",
-      "tag": "ai-model",
-      "name": "Xin Dong",
-      "roleOrg": "Technical Expert in the Programming Language Lab of Huawei",
-      "bio": "CangjieMagic : New Choices for Developers in the Age of Large Models",
-      "image": "xin-dong.jpg",
-      "org": "HUAWEI"
-    },
-    {
-      "id": "xinrui-liu",
-      "tag": "ai-apps",
-      "name": "Xinrui Liu",
-      "roleOrg": "Developer Ecosystem Director at LangGenius",
-      "bio": "Tech together, Powered by Dify",
-      "image": "xinrui-liu.jpg",
-      "org": "LangGenius"
-    },
-    {
-      "id": "xiyuan-wang",
-      "tag": "ai-infra",
-      "name": "Xiyuan Wang",
-      "roleOrg": "Senior Software Engineer at Huawei",
-      "bio": "I have worked on OpenSource for over ten years.  I was Openstack Keystone project maintainer previously. And now I'm focus on opensource AI software.  I'm the maintainer of vllm-project/vllm-ascend currently",
-      "image": "xiyuan-wang.jpeg",
-      "org": "Huawei",
-      "role": " 高级软件工程师 Gāojí ruǎnjiàn gōngchéngshī Senior software engineer",
-      "socialLinks": {
-        "mastodon": "undefined",
-        "twitter": "undefined",
-        "github": "https://github.com/wangxiyuan",
-        "linkedin": "undefined",
-        "website": "undefined"
-      },
-      "status": "New",
-      "draft": false
-    },
-    {
-      "id": "yanzhi-wang",
-      "tag": "ai-model",
-      "name": "Yanzhi Wang",
-      "roleOrg": "Associate Professor, Electrical and Computer Engineering of Northwestern University",
-      "bio": "Yanzhi Wang is Professor in the Department of Electrical and Computer Engineering at Northeastern University, a senior member of IEEE. His research interests focus on real-time and energy-efficient deep learning and artificial intelligence systems, especially on efficient large language models and large-scale generative AI systems. His research works have been published broadly in (i) machine learning conferences such as AAAI, CVPR, NeurIPS, ICML, ICCV, ICLR, IJCAI, ECCV, KDD, ICRA, ACM MM, ICDM, etc., (ii) architecture and system conferences such as ASPLOS, ISCA, MICRO, HPCA, CCS, VLDB, PLDI, WWW, ICS, PACT, CGO, IPDPS, INFOCOM, ICDCS, DAC, ICCAD, FPGA, FCCM, ISSCC, CICC, RTAS, RTSS, etc., and (iii) IEEE and ACM transactions. His research works have been cited over 22,500 times. He has received six Best Paper Awards and another 12 Best Paper Nominations. He has received the U.S. Army Research Office Young Investigator Program Award (YIP), IEEE TC-SDM Early Career Award, Asia Pacific Signal and Information Processing Association Distinguished Leader Award, Massachusetts Acorn Innovation Award, design contest awards from multiple conferences, and other research awards from Google, MathWorks, etc. His research work has been reported and cited by around 500 media. He has 13 academic descendents as tenure-track faculty members at University of Minnesota, Michigan State University, University of Georgia, Clemson University, etc.\r\n",
-      "image": "yanzhi-wang.png",
-      "org": "Northeastern University",
-      "role": "Professor",
-      "socialLinks": {
-        "mastodon": "undefined",
-        "twitter": "undefined",
-        "github": "undefined",
-        "linkedin": "undefined",
-        "website": "undefined"
-      },
-      "status": "New",
-      "draft": false
-    },
-    {
-      "id": "yaowei-zheng",
-      "tag": "ai-infra",
-      "name": "Yaowei Zheng",
-      "roleOrg": "Ph.D. Student at Beihang University",
-      "bio": "Yaowei Zheng is currently a 4-th year Ph.D. student at Beihang University. He is the founder of LLaMA Factory, one of the most popular libraries for fine-tuning LLMs. As the first author, he has published several conference papers in ACL, CVPR, and WWW. He serves as a reviewer for AAAI and EMNLP. He was awarded the Outstanding Open-Source Contributor for the Ascend Ecosystem. He has been invited to deliver keynote speech at GOSIM China 2024.",
-      "image": "yaowei-zheng.jpeg",
-      "org": "Beihang University",
-      "role": "Ph.D. Student",
-      "socialLinks": {
-        "mastodon": "undefined",
-        "twitter": "undefined",
-        "github": "undefined",
-        "linkedin": "undefined",
-        "website": "https://scholar.google.com/citations?user=QQtacXUAAAAJ"
-      },
-      "status": "New",
-      "draft": false
-    },
-    {
-      "id": "yingfeng-zhang",
-      "tag": "ai-apps",
-      "name": "Yingfeng Zhang",
-      "roleOrg": "Co-Founder of InfiniFlow",
-      "bio": "Co-founder of InfinFlow and a seasoned entrepreneur, has for years spearheaded Infrastructure R&D across search engines, database engines, cloud infrastructure, and big data architecture. With extensive AI expertise in advertising, recommender systems, and computer vision (notably developing InsightFace, a top facial recognition algorithm), he has successfully led the digital transformation of multiple large enterprises and robustly supported internet services boasting over 10 million daily active users and 200 million daily dynamic search requests.\r\n\r\n英飞流联合创始人，连续创业者，先后负责多年Infrastructure研发，涵盖搜索引擎，数据库内核，云计算基础架构和大数据架构等，从事多年人工智能核心算法研发，包括广告、推荐引擎和计算机视觉。先后主导并参与多家大型企业数字化转型，支撑过日活千万，日均两亿搜索动态请求的互联网业务",
-      "image": "yingfeng-zhang.png",
-      "org": "InfiniFlow",
-      "role": "CEO",
-      "socialLinks": {
-        "mastodon": "undefined",
-        "twitter": "https://x.com/infiniflowai",
-        "github": "https://github.com/infiniflow",
-        "linkedin": "https://www.linkedin.com/company/infiniflow/",
-        "website": "https://ragflow.io/"
-      },
-      "status": "New",
-      "draft": false
-    },
-    {
-      "id": "yinping-ma",
-      "tag": "ai-infra",
-      "name": "Yinping Ma",
-      "roleOrg": "Engineer at Peking University",
-      "bio": "Deputy Leader of the Large Model Working Group at Peking University Computing Center, and Adjunct Associate Researcher at the PKU-Changsha Institute for Computing and Digital Economy. My primary research areas include high-performance computing（HPC）, intelligent computing, and computing power networks. I have been involved in the construction and management of multiple HPC clusters and has published over ten papers and dozens of patents in fields such as HPC scheduling, application optimization, high-performance operator optimization, and artificial intelligence. I led the development of the open source computing power scheduling system CraneSched and participated in the development of the computing center portal and management platform OpenSCOW. I have contributed to several major projects, including the National Key R&D Program of China under the \"New Generation Artificial Intelligence\" initiative, the Top Ten Technological Breakthrough Projects of Hunan Province, the Key R&D Program of Guangdong Province, and various Huawei university-industry collaboration projects.",
-      "image": "yinping-ma.jpg",
-      "org": "Peking University",
-      "role": "Engineer",
-      "socialLinks": {
-        "mastodon": "undefined",
-        "twitter": "undefined",
-        "github": "undefined",
-        "linkedin": "undefined",
-        "website": "undefined"
-      },
-      "status": "New",
-      "draft": false
-    },
-    {
-      "id": "yiran-zhong",
-      "tag": "ai-model",
-      "name": "Yiran Zhong",
-      "roleOrg": "Director of Research at MiniMax",
-      "bio": "Dr. Yiran Zhong is the Senior Research Director at MiniMax, where he leads the design of large model network architectures and the development of multimodal deep reasoning models. Previously, he served as a Young Scientist at the Shanghai Artificial Intelligence Laboratory, heading the New Architecture Exploration Group as the Principal Investigator (PI).\r\n\r\nDr. Zhong earned his Ph.D. from the Australian National University, under the guidance of Professor Hongdong Li and Professor Richard Hartley, a Fellow of the Royal Society. He has authored over 20 papers in leading international conferences and journals, advancing non-Transformer architectures such as Linear Attention Mechanisms, Long Convolutions, and Linear Recurrent Networks (Linear RNN).",
-      "image": "yiran-zhong.png",
-      "org": "MiniMax",
-      "role": "Senior Research Director",
-      "socialLinks": {
-        "mastodon": "undefined",
-        "twitter": "undefined",
-        "github": "undefined",
-        "linkedin": "undefined",
-        "website": "undefined"
-      },
-      "status": "New",
-      "draft": false
-    },
-    {
-      "id": "yongbin-li",
-      "tag": "ai-apps",
-      "name": "Yongbin Li",
-      "roleOrg": "Researcher of Alibaba Tongyi Lab",
-      "bio": "AI Coding",
-      "image": "generic-profile.png",
-      "org": "Alibaba Tongyi Lab"
-    },
-    {
-      "id": "yonghua-lin",
-      "tag": "ai-infra",
-      "name": "Yonghua Lin",
-      "roleOrg": "VP of BAAI",
-      "bio": "Yonghua Lin is the Vice President and Chief Engineer of Beijing Academy of Artificial Intelligence, responsible for AI System, and Large Model Foundation Technology research, industry and open-source ecosystem cooperation.  She is formerly the Director of IBM China Research Lab and Distinguished Engineer at IBM, she led global AI system innovation within IBM.  She has been engaged in research on system architecture, cloud computing, AI systems, computer vision, and other fields for more than 20 years. She holds over 50 global patents and has won the ACM/IEEE Best Paper awards. She was named one of the \"50 Leading Female Tech Leaders in China\" by Forbes in 2019. She is member of IEEE Women in Engineering Asia Pacific Leadership Team and the founder of IEEE Women in Engineering Beijing affinity.",
-      "image": "yonghua-lin.png",
-      "org": "BAAI FlagGem",
-      "role": "VP",
-      "socialLinks": {
-        "mastodon": "undefined",
-        "twitter": "undefined",
-        "github": "undefined",
-        "linkedin": "undefined",
-        "website": "undefined"
-      },
-      "status": "New",
-      "draft": false
-    }
-  ]
->>>>>>> 8b81d8cd
 }